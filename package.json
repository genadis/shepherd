{
    "name": "shepherd",
    "version": "0.7.0",
    "description": "Guide your users through a tour of your app.",
    "authors": [
        "Adam Schwartz <adam.flynn.schwartz@gmail.com>",
        "Zack Bloom <zackbloom@gmail.com>"
    ],
    "license": "MIT",
    "devDependencies": {
        "coffee-script": "~1.6.3",
        "gulp": "~3.4.0",
        "gulp-header": "~1.0.2",
        "gulp-uglify": "~0.1.0",
        "gulp-compass": "~1.0.3",
        "gulp-coffee": "~1.2.5",
        "gulp-concat": "~2.1.7",
        "gulp-rename": "~0.2.1",
        "gulp-util": "~2.2.9",
        "gulp-bower": "0.0.1",
        "gulp-wrap-umd": "*"
    },
<<<<<<< HEAD
    "main": "shepherd.js"
=======
    "main": "shepherd.js",
    "spm": {
        "main": "shepherd.js"
    }
>>>>>>> 9fc8dadb
}<|MERGE_RESOLUTION|>--- conflicted
+++ resolved
@@ -20,12 +20,8 @@
         "gulp-bower": "0.0.1",
         "gulp-wrap-umd": "*"
     },
-<<<<<<< HEAD
-    "main": "shepherd.js"
-=======
     "main": "shepherd.js",
     "spm": {
         "main": "shepherd.js"
     }
->>>>>>> 9fc8dadb
 }